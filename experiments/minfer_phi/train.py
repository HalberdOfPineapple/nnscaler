#  Copyright (c) Microsoft Corporation.
#  Licensed under the MIT License.
import os
import yaml
import torch
import datasets
import argparse
import huggingface_hub
from typing import Dict, List
from datasets import load_from_disk
from transformers import AutoConfig, AutoModelForCausalLM, AutoTokenizer, DataCollatorForLanguageModeling

from nnscaler.utils import set_default_logger_level
from nnscaler.cli.trainer_args import (
    CheckpointConfig,
    DatasetConfig,
    HookMapConfig,
    ModelConfig,
    OptimizerConfig,
    TrainerArgs,
    DataloaderConfig,
    AggregatedOutputs,
    LogConfig,
    DatasetSamplerConfig,
)
from nnscaler.parallel import ComputeConfig, BroadcastGenFilesStrategy
from nnscaler.runtime.f16_optimizer import MixedPrecisionAdamW
from nnscaler.cli.loggers.tensorboard import TensorBoardLogger

from minfer_modules import ExprMInferConfig as MInferenceConfig, ExprMInference as MInference
from chunk_linear_cross_entropy import chunk_linear_cross_entropy
from custom_trainer import CustomTrainer as Trainer # from nnscaler.cli.trainer import Trainer

import logging
logger = logging.getLogger(__name__)

IGNORE_IDX = -100
MINFER_CONFIG_DIR = os.path.join(os.path.dirname(os.path.abspath(__file__)), 'configs')


# define a enumerate class for MInfer type
class MInferType:
    BASELINE: str = "baseline"
    MF_DB: str = "mf_db"
    DF_MB: str = "df_mb"
    MF_MB: str = "mf_mb"


def nnscaler_phi_init(attn_type: str='flash', attn_save_path: str=None):
    from phi3 import PHI3_ATTENTION_CLASSES
    from modeling_modifier import NNScalerPhiFlashAttention2
    
    PHI3_ATTENTION_CLASSES["flash_attention_2"] = NNScalerPhiFlashAttention2

def minfer_phi_init():
    from phi3 import PHI3_ATTENTION_CLASSES
    from minfer_modifier_v2 import MInferAttention

    PHI3_ATTENTION_CLASSES["flash_attention_2"] = MInferAttention

def get_tokenizer(tokenizer_name_or_path,
                  model_max_length=None,
                  default_bos_token="<s>",
                  default_eos_token="</s>",
                  default_pad_token="[PAD]",
                  default_unk_token="<unk>"):

    tokenizer = AutoTokenizer.from_pretrained(tokenizer_name_or_path, trust_remote_code=True)
    special_tokens_dict = dict()
    if tokenizer.pad_token is None:
        special_tokens_dict["pad_token"] = default_pad_token
    if tokenizer.eos_token is None:
        special_tokens_dict["eos_token"] = default_eos_token
    if tokenizer.bos_token is None:
        special_tokens_dict["bos_token"] = default_bos_token
    if tokenizer.unk_token is None:
        special_tokens_dict["unk_token"] = default_unk_token

    tokenizer.add_special_tokens(special_tokens_dict)
    if model_max_length:
        tokenizer.model_max_length = model_max_length
    return tokenizer

def get_module_path(model_id: str):
    model = AutoModelForCausalLM.from_pretrained(model_id, trust_remote_code=True)
    module_path = str(model.__class__.__module__)
    del model

    return module_path


def minfer_patch_setup(model, minfer_config: MInferenceConfig):
    if minfer_config.attn_type != "vllm":
            model.config.starting_layer = minfer_config.starting_layer
            model.config.config_path = minfer_config.config_path

    if minfer_config.attn_type == "minference":
        model.config.is_search = minfer_config.is_search

    elif minfer_config.attn_type == "minference_with_dense":
        model.config.dense = True

    elif minfer_config.attn_type == "dilated1":
        model.config.dilated1 = True

    elif minfer_config.attn_type == "static":
        model.config.static_pattern = True
    elif minfer_config.attn_type == "dilated2":
        model.config.dilated2 = True

    elif minfer_config.attn_type == "streaming":
        model.config.streaming = True
        model.config.streaming_kwargs = {
            "n_local": 3968,
            "n_init": 128,
            **minfer_config.attn_kwargs,
        }
    elif minfer_config.attn_type == "hf":
        pass
    else:
        raise ValueError(
            f"The attention type {minfer_config.attn_type} is currently not supported for training"
        )
    return model

class BaselineModel(torch.nn.Module):
    def __init__(self, model_id, config_path: str=None, selected_layers: List[int]=[]):
        super().__init__()
        from phi3 import Phi3ForCausalLM

        if not config_path:
            self.model = Phi3ForCausalLM.from_pretrained(
                model_id,
                attn_implementation='flash_attention_2'
            )
        else:
            model_config = AutoConfig.from_pretrained(config_path, trust_remote_code=True)
            model_config._attn_implementation = 'flash_attention_2'
            self.model = Phi3ForCausalLM.from_pretrained(
                model_id,
                config=model_config,
            )
        if len(selected_layers) > 0:
            self.model.model.layers = torch.nn.ModuleList([self.model.model.layers[i] for i in selected_layers])
            
        print(f'{__name__} BaselineModel Selt-Attention Class: {self.model.model.layers[0].self_attn.__class__.__name__}')

    def forward(self, samples):
        with torch.autocast(device_type="cuda", dtype=self.model.config.torch_dtype):
            outputs = self.model.model(
                input_ids=samples['net_input']['src_tokens'],
                use_cache=False,
                return_dict=False,
            )
            hidden_states = outputs[0]
            losses = chunk_linear_cross_entropy(hidden_states, self.model.lm_head.weight, samples['target'], IGNORE_IDX, 1024)
            loss = torch.sum(losses)

        return loss, loss.data, samples['ntokens'], samples['nsentences']

class MInferModel(BaselineModel):
    def __init__(self, model_id, config_path: str=None, minfer_config: Dict={}, selected_layers: List[int]=[]):
        super().__init__(
            model_id=model_id,
            config_path=config_path,
            selected_layers=selected_layers,
        )

        minfer_attn_type = minfer_config.pop('attn_type', 'minference')
        minfer = MInference(
            attn_type=minfer_attn_type,
            model_name=model_id,
            **minfer_config,
        )
        minfer_config: MInferenceConfig = minfer.config
        
        self.model = minfer_patch_setup(self.model, minfer_config)

        Attention = self.model.model.layers[0].self_attn.__class__
        def update_module(m):
            if isinstance(m, Attention):
                m.init_minference_parameters()
        self.model.apply(update_module)

        # self.model = minfer_phi_init(self.model, model_id, minfer_config)


def aggregate_outputs_fn(loss_outputs, sync_group) -> AggregatedOutputs:
    losses, ntokens_info = [], []
    for _, loss, ntokens, _ in loss_outputs:
        losses.append(loss)
        ntokens_info.append(ntokens)

    loss_sum = torch.sum(torch.stack(losses), dtype=torch.float64)
    torch.distributed.all_reduce(loss_sum, group=sync_group)

    ntokens_sum = torch.sum(torch.tensor(ntokens_info, dtype=torch.float64, device=torch.cuda.current_device()))
    torch.distributed.all_reduce(ntokens_sum, group=sync_group)
    
    num_batches = torch.tensor(len(losses), device=torch.cuda.current_device())
    torch.distributed.all_reduce(num_batches, group=sync_group)

    return AggregatedOutputs(
        loss_sum=loss_sum.item() / ntokens_sum.item(),
        num_batches=num_batches.item(),
        num_tokens=ntokens_sum.item(),
    )


def main(args):

    # if os.environ.get("DEBUG_MODE") == "1":
    #     import debugpy
    #     base_port = 5678
    #     port = base_port + int(os.environ["LOCAL_RANK"])
    #     debugpy.listen(("0.0.0.0", port))
    #     print(f"Waiting for debugger attach on rank {os.environ['LOCAL_RANK']} (port {port})...")
    #     debugpy.wait_for_client()

    if args.minfer_type == MInferType.BASELINE:
        print(f"{__name__} | (Expr 0) Using Baseline Model...")
        nnscaler_phi_init()
    else:
        print(f"{__name__} | (Expr 3) Using MInference-equipped Model ...")
        minfer_phi_init()

    minfer_config_path = os.path.join(MINFER_CONFIG_DIR, f'{args.minfer_config_name}.yaml')
    if not os.path.exists(minfer_config_path):
        print(f"{__name__} | MInfernece config {args.minfer_config_name} not found in {minfer_config_path}. Use empty minfer config")
        minfer_config = {}
    else:
        print(f"{__name__} | MInfernece config {args.minfer_config_name} found in {minfer_config_path}")
        with open(minfer_config_path, 'r') as f:
            minfer_config = yaml.safe_load(f)
        print('-' * 20)
        print("MInference Config:")
        print(minfer_config)
        print('-' * 20)

    if args.run_mode == 'run':
        broadcast_strategy = 'all'
    else:
        broadcast_strategy = 'none'

    set_default_logger_level('INFO')
    
    ## Setup Dataset ##
    dataset = load_from_disk(args.dataset_path)
    tokenizer = get_tokenizer(args.model_id)
    data_collator = DataCollatorForLanguageModeling(tokenizer=tokenizer, mlm=False)

    def collate_fn(samples):
        if len(samples) == 0:
            return {}

        mini_batch = data_collator(samples)
        _mini_batch = {}

        src_tokens = mini_batch.pop('input_ids')
        seq_len = src_tokens.size(-1)
        _mini_batch['src_tokens'] = src_tokens

        shift_labels = mini_batch['labels'][..., 1:]
        _mini_batch['labels'] = torch.nn.functional.pad(shift_labels, (0, 1), 'constant', IGNORE_IDX).contiguous()

        return {
            "nsentences": len(samples),
            "ntokens": len(samples) * seq_len,
            "net_input": _mini_batch,
            "target": _mini_batch.pop('labels'),
        }

    ## Config Trainer ##
    if args.run_mode == 'compile':
        if args.runtime_ngpus is None:
            raise ValueError('runtime_ngpus must be specified in compile mode')
        runtime_ngpus = args.runtime_ngpus
    elif args.run_mode == 'run':
        world_size = int(os.getenv('WORLD_SIZE'))
        if args.runtime_ngpus is None:
            runtime_ngpus = world_size
        else:
            if args.runtime_ngpus != world_size:
                raise ValueError('runtime_ngpus must match the number of GPUs in run mode')
            runtime_ngpus = args.runtime_ngpus
            
    if runtime_ngpus % args.plan_ngpus != 0:
        raise ValueError('runtime_ngpus must be a multiple of plan_ngpus')

    compute_config = ComputeConfig(
        plan_ngpus=args.plan_ngpus,
        runtime_ngpus=runtime_ngpus,
        constant_folding=True,
        use_zero=True,
        use_end2end=True,
        # autodist config:
        pas_config={
            # 'mem_constraint': 64, # - memory constraint is set to 64GB
            'recompute_modules': 'Phi3DecoderLayer',
        },
    )

    model_args = {
        'model_id': args.model_id,
        'config_path': args.model_config_path,
        'selected_layers': args.selected_layers,
    }
    if args.minfer_type != 'baseline': model_args['minfer_config'] = minfer_config
    model_config = ModelConfig(
        type=MInferModel if args.minfer_type != 'baseline' else BaselineModel,
        args=model_args,
    )

    # optimizer hyperparameters are from YaRN
    optimizer_config = OptimizerConfig(
        type=MixedPrecisionAdamW,
        args={
            'lr': 2e-5, 
            # 'lr': 1e-6,
            'betas': (0.9, 0.95), 
            'weight_decay': 0.0, 
            'fused': True
        },
        clip_gnorm=1.0,
        loss_reduction='sum',
        grad_reduction='per-token-mean',
        aggregate_outputs_fn=aggregate_outputs_fn,
    )

    dataset_config = DatasetConfig(
        type=(lambda split: dataset),
        train_args={'split': 'train'},
    )

    dataloader_config = DataloaderConfig(
        train_args={
            'collate_fn': collate_fn,
            'drop_last': True,
        },
    )

    sampler_config = DatasetSamplerConfig(
        train_args={
            'shuffle': False,
        },
    )

    checkpoint_config = CheckpointConfig(
        save_dir=args.ckpt_save_dir if args.ckpt_save_dir else f'./checkpoints_{args.name}',
        every_n_epochs=args.ckpt_n_epoch,
        every_n_train_steps=args.ckpt_n_step,
        save_type='deduped',
        resume_from=(args.ckpt_save_dir or 'last') if args.check_resume else None,
    )

    log_config = LogConfig(
        type=TensorBoardLogger,
        args={
            'name': args.name,
            'root_dir': args.tf_log_dir or f'./runs_{args.name}',
        },
    )

    scaling_factor: int = runtime_ngpus // args.plan_ngpus
    trainer_args = TrainerArgs(
        global_batch_size=args.global_batch_size,
        micro_batch_size=args.micro_batch_size,
        grad_accumulation_steps=args.global_batch_size // (args.micro_batch_size * scaling_factor),

        pas_policy='autodist',
        precision='bf16',
        seed=0,
        gen_reuse=args.reuse_type,

        gen_savedir=args.compile_save_path,
        instance_name=args.name,
        run_mode=args.run_mode,
        max_epochs=args.n_epochs,
        max_train_steps=args.n_iter,
        enable_progress_bar=not args.disable_progressbar,
        
        compute_config=compute_config,
        model=model_config,
        optimizer=optimizer_config,
        dataset=dataset_config,
        dataloader=dataloader_config,
        checkpoint=checkpoint_config,
        log=[log_config],
        
        broadcast_strategy=broadcast_strategy,
        dataset_sampler=sampler_config,   
    )

    trainer = Trainer(
        train_args=trainer_args,
        save_data_steps=args.attn_save_step,
    )
    trainer.run()

def print_args(args: argparse.Namespace):
    print("=" * 80)
    print(f"Start Experiment:\t{args.name}")
    print(f"Reuse Type:\t{args.reuse_type}")
    print(f"Run Mode:\t{args.run_mode}")
    print(f"Total number of GPUs:\t{args.runtime_ngpus}")
    print(f"GPU unit size:\t{args.plan_ngpus}")
    print(f"Model ID:\t{args.model_id}")

    print('-' * 40)
    if args.n_iter:
        print(f"Number of Iterations:\t{args.n_iter}")
    else:
        print(f"Number of Epochs:\t{args.n_epochs}")

    print(f'Global Batch Size:\t{args.global_batch_size}')
    print(f'Micro Batch Size:\t{args.micro_batch_size}')

    scaling_factor = args.runtime_ngpus // args.plan_ngpus
    grad_accu_step = args.global_batch_size // (args.micro_batch_size * scaling_factor)
    print(f"Scaling Factor (INFERRED):\t{scaling_factor}")
    print(f"Gradient Accumulation Steps (INFERRED):\t{grad_accu_step}")
    print(f"Save Attention Data Every {args.attn_save_step} Steps")

    print('-' * 40)
<<<<<<< HEAD
    print(f'MInferenece Config Name:\t{args.minfer_config_name}')
=======
    print(f"Model Config Path:\t{args.model_config_path}")
    print(f'MInferenece Config Path:\t{args.minfer_config_path}')
>>>>>>> 7246a590
    print(f"Compile Save Path:\t{args.compile_save_path}")
    print(f"Attention Save Path:\t{args.attn_save_path}")
    print(f"Tensorboard Log Path:\t{args.tf_log_dir}")
    print(f"Checkpoint Save Path:\t{args.ckpt_save_dir}")
    print(f"Resume from Checkpoint:\t{args.check_resume}")
    if args.ckpt_n_step:
        print(f"Checkpoint Save Every {args.ckpt_n_step} Steps")
    else:
        print(f"Checkpoint Save Every {args.ckpt_n_epoch} Epochs")
    print("=" * 80)

if __name__ == '__main__':
    ## Parse Args ##
    parser = argparse.ArgumentParser()
    
    parser.add_argument('--name', type=str, default='phi-grad', help='name of the experiment')
    parser.add_argument('--minfer_type', type=str, default=MInferType.BASELINE, choices=MInferType.__dict__.values(), help='minference type')
    parser.add_argument('--reuse_type', type=str, default='match', choices=['match', 'override', 'moo', 'graph'], help='reuse type')
    parser.add_argument('--run_mode', type=str, default='run', choices=['run', 'compile'], help='run or compile')
    parser.add_argument('--plan_ngpus', type=int, required=True, help='specify the scale unit size')
    parser.add_argument('--runtime_ngpus', type=int, required=True, help='specify the number of GPUs to use')
    
    parser.add_argument('--n_iter', type=int, default=0, help='Number of iterations')
    parser.add_argument('--n_epochs', type=int, default=0, help='Number of epochs')
    parser.add_argument('--global_batch_size', type=int, default=4, help='global batch size')
    parser.add_argument('--micro_batch_size', type=int, default=1, help='micro batch size')

    parser.add_argument('--model_id', type=str, default='microsoft/Phi-3-mini-4k-instruct', help='transformers model id')
    parser.add_argument('--model_config_path', type=str, default=None, help='path to the model config')
    parser.add_argument('-s', '--attn_save_step', type=int, default=1, help='Save attention data every n steps')

    parser.add_argument('--minfer_config_name', type=str, default=None, help='Name of Minference config file')
    parser.add_argument('--compile_save_path', type=str, default='./.nnscaler', help='path to save compiled code')
    parser.add_argument('--attn_save_path', type=str, default=None, help='path to save attention data')
    parser.add_argument('--tf_log_dir', type=str, default=None, help='path to save tensorboard logs')
    parser.add_argument('--dataset_path', type=str, default=None, help='path to the dataset')
    parser.add_argument('--check_resume', action='store_true', help='whether to resume from checkpoint')

    parser.add_argument('--ckpt_save_dir', type=str, default=None, help='path to save checkpoints')
    parser.add_argument('--ckpt_n_epoch', type=int, default=1, help='save checkpoint every n epochs')
    parser.add_argument('--ckpt_n_step', type=int, default=0, help='save checkpoint every n steps')

    parser.add_argument('-p', '--disable_progressbar',action='store_true',help='transformers model id',)

    # add selected layers as the argument
    parser.add_argument('--selected_layers', type=str, default='[]', help='selected layers')

    args = parser.parse_args()
    print_args(args)

    if args.ckpt_n_epoch <= 0: args.ckpt_n_epoch = None
    if args.ckpt_n_step <= 0: args.ckpt_n_step = None

    if args.n_iter <= 0: args.n_iter = None
    if args.n_epochs <= 0: args.n_epochs = None

    args.selected_layers = eval(args.selected_layers)
    main(args)
<|MERGE_RESOLUTION|>--- conflicted
+++ resolved
@@ -422,12 +422,8 @@
     print(f"Save Attention Data Every {args.attn_save_step} Steps")
 
     print('-' * 40)
-<<<<<<< HEAD
+    print(f"Model Config Path:\t{args.model_config_path}")
     print(f'MInferenece Config Name:\t{args.minfer_config_name}')
-=======
-    print(f"Model Config Path:\t{args.model_config_path}")
-    print(f'MInferenece Config Path:\t{args.minfer_config_path}')
->>>>>>> 7246a590
     print(f"Compile Save Path:\t{args.compile_save_path}")
     print(f"Attention Save Path:\t{args.attn_save_path}")
     print(f"Tensorboard Log Path:\t{args.tf_log_dir}")
