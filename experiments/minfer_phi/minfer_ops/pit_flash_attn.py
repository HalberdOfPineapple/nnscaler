import math
import torch
import numpy as np

import triton
import triton.language as tl

from nnscaler.graph.parser.register import register_op
from flash_attn.flash_attn_interface import _flash_attn_backward

LN2_REC = 1.44269504

# @triton.autotune(
#    configs=[
#        triton.Config({}, num_stages=1, num_warps=4),
#        triton.Config({}, num_stages=1, num_warps=8),
#        triton.Config({}, num_stages=2, num_warps=4),
#        triton.Config({}, num_stages=2, num_warps=8),
#        triton.Config({}, num_stages=3, num_warps=4),
#        triton.Config({}, num_stages=3, num_warps=8),
#        triton.Config({}, num_stages=4, num_warps=4),
#        triton.Config({}, num_stages=4, num_warps=8),
#        triton.Config({}, num_stages=5, num_warps=4),
#        triton.Config({}, num_stages=5, num_warps=8),
#    ],
#    key=['N_CTX'],
# )

def gen_block_indices(
    q: torch.Tensor, # [BATCH, N_HEADS, N_CTX, D_HEAD]
    k: torch.Tensor, # [BATCH, N_HEADS, N_CTX, D_HEAD]
    v: torch.Tensor, # [BATCH, N_HEADS, N_CTX, D_HEAD]
    q_len: int, vertical_size: int, slash_size: int, head_dim: int,
    block_size_M: int = 64,
    block_size_N: int = 64,
):
    from minference.cuda import convert_vertical_slash_indexes
    from minference.modules.minference_forward import (
        LAST_Q_MASK, sum_all_diagonal_matrix
    )
    batch_size, num_heads, context_size, head_dim = q.shape

    vertical_size, slash_size  = min(q_len, max(vertical_size, 30)), min(q_len, max(slash_size, 50))
    last_q = min(64, q_len)

    with torch.no_grad():
        qk = torch.einsum(
            f'bhmk, bhnk -> bhmn', 
            q[:, :, -last_q:, :].contiguous(), # [BATCH, N_HEADS, LAST_Q, D_HEAD]
            k, # [BATCH, N_HEADS, N_CTX, D_HEAD]
        ) / math.sqrt(head_dim) # [BATCH, N_HEADS, LAST_Q, N_CTX]

        # LAST_Q_MASK: torch.Size([1, 1, 64, 64])
        # qk[:, :, :, -last_q:] = torch.where(LAST_Q_MASK[...,-last_q:,-last_q:].to(q.device), qk[:, :, :, -last_q:], -torch.inf)
        last_q_mask = LAST_Q_MASK[..., -last_q:, -last_q:].clone().to(q.device)

        qk[:, :, :, -last_q:] = torch.where(last_q_mask, qk[:, :, :, -last_q:], -torch.inf)

        vertical = qk.sum(-2, keepdim=True)
        vertical[..., :30] = torch.inf
        vertical_topk = torch.topk(vertical, vertical_size, -1).indices

        slash = sum_all_diagonal_matrix(qk)[...,:-last_q + 1]
        slash[..., -100:] = torch.inf
        slash_indices = torch.topk(slash, slash_size, -1).indices
        slash_indices = (q_len - 1) - slash_indices

        v_idx = vertical_topk.to(torch.int32).reshape((batch_size, num_heads, -1)).sort(dim=-1, descending=False)[0]
        s_idx = slash_indices.to(torch.int32).reshape((batch_size, num_heads, -1)).sort(dim=-1, descending=True)[0]

        # TODO: why seq_lens has shape [1]? Its documentation says it should be [BATCH, ]
        seqlens = torch.tensor([context_size] * batch_size, dtype=torch.int32, device=q.device)

        block_count, block_offset, column_count, column_index = convert_vertical_slash_indexes(
            seqlens, v_idx, s_idx, context_size, block_size_M, block_size_N,
        )

    return block_count, block_offset, column_count, column_index, seqlens

@triton.jit
def _bwd_preprocess(
    Out, DO,
    Delta,
    BLOCK_M: tl.constexpr, D_HEAD: tl.constexpr,
):
    off_m = tl.program_id(0) * BLOCK_M + tl.arange(0, BLOCK_M)
    off_n = tl.arange(0, D_HEAD)
    # load
    o = tl.load(Out + off_m[:, None] * D_HEAD + off_n[None, :]).to(tl.float32)
    do = tl.load(DO + off_m[:, None] * D_HEAD + off_n[None, :]).to(tl.float32)
    # compute
    delta = tl.sum(o * do, axis=1)
    # write-back
    tl.store(Delta + off_m, delta)

@triton.jit
def _mbwd_kernel(
    Q, K, V, 
    sm_scale, context_size,
    block_count, # [BATCH, N_HEADS, NUM_ROWS], note that NUM_ROWS means the number of 64-sized rows
    block_offset, # [BATCH, N_HEADS, NUM_ROWS, NNZ_S], which refers to the start of the non-sparse K/V blocks to be computed with the corresponding Q block
    column_count, # [BATCH, N_HEADS, NUM_ROWS]
    column_index, # [BATCH, N_HEADS, NUM_ROWS, NNZ_V]
    Out, DO,
    DQ, DK, DV,
    L,
    D, # [BATCH, N_HEADS, N_CTX]
    stride_qz, stride_qh, stride_qm, stride_qk,
    stride_kz, stride_kh, stride_kn, stride_kk,
    stride_vz, stride_vh, stride_vn, stride_vk, 
    stride_dqz, stride_dqh, stride_dqm, stride_dqk,
    stride_dkz, stride_dkh, stride_dkn, stride_dkk,
    stride_dvz, stride_dvh, stride_dvn, stride_dvk,
    Z, H, N_CTX, P_SEQ,
    num_block_q, num_block_kv, NNZ_S, NNZ_V,
    BLOCK_M: tl.constexpr, BLOCK_DMODEL: tl.constexpr,
    BLOCK_N: tl.constexpr,
    CAUSAL: tl.constexpr,
):
    start_m = tl.program_id(0)
    off_hz = tl.program_id(1)
    if start_m >= num_block_q or off_hz >= H * Z:
        return

    off_z = off_hz // H
    off_h = off_hz % H
    qk_scale = sm_scale * 1.44269504

    # offset pointers for batch/head
    Q += off_z * stride_qz + off_h * stride_qh
    K += off_z * stride_kz + off_h * stride_kh
    V += off_z * stride_vz + off_h * stride_vh
    DO += off_z * stride_qz + off_h * stride_qh

    DQ += off_z * stride_dqz + off_h * stride_dqh
    DK += off_z * stride_dkz + off_h * stride_dkh
    DV += off_z * stride_dvz + off_h * stride_dvh

    # loop over rows
    offs_k = tl.arange(0, BLOCK_DMODEL)
    offs_m = start_m * BLOCK_M + tl.arange(0, BLOCK_M)
    offs_n = tl.arange(0, BLOCK_N)
    m_mask = offs_m[:, None] < context_size

    # initialize pointers to value-like data
    q_ptrs  = Q  + (offs_m[:, None] * stride_qm + offs_k[None, :] * stride_qk)
    do_ptrs = DO + (offs_m[:, None] * stride_qm + offs_k[None, :] * stride_qk)

    # pointer to row-wise quantities in value-like data
    D_ptrs = D + off_hz * N_CTX + offs_m
    l_ptrs = L + off_hz * N_CTX + offs_m

    q = tl.load(q_ptrs)
    do = tl.load(do_ptrs)
    l_i = tl.load(l_ptrs)
    D_i = tl.load(D_ptrs)

    dq = tl.zeros([BLOCK_M, BLOCK_DMODEL], dtype=tl.float32)

    num_blks = tl.load(block_count + off_hz * num_block_q + start_m) # load the number of non-sparse blocks
    blks_ptr = block_offset + (off_hz * num_block_q + start_m) * NNZ_S # pointer to the start of the list of non-sparse blocks
    
    num_cols = tl.load(column_count + off_hz * num_block_q + start_m) # load the number of non-sparse column(block)s
    cols_ptr = column_index + (off_hz * num_block_q + start_m) * NNZ_V 

    for block_index in range(num_blks):
        start_n = tl.load(blks_ptr + block_index) # load the start (block-level) index of the non-sparse block
        cols = start_n + offs_n # the indices of elements in the non-sparse block of K, V 
        n_mask = cols[:, None] < context_size

        # -- load k, v --
        k_ptrs = K + (cols[:, None] * stride_kn + offs_k[None, :] * stride_kk)
        v_ptrs = V + (cols[:, None] * stride_vn + offs_k[None, :] * stride_vk)
        k = tl.load(k_ptrs, mask=n_mask, other=0.)
        v = tl.load(v_ptrs, mask=n_mask, other=0.)

        if CAUSAL:
            causal_mask = (P_SEQ + offs_m[:, None]) >= (cols[None, :])
            qk = tl.where(causal_mask & m_mask, float(0.), float("-inf")).to(tl.float32)
        else:
            qk = tl.zeros([BLOCK_M, BLOCK_N], dtype=tl.float32) 

        qk = qk + tl.dot(q, tl.trans(k))
        qk = qk * qk_scale
        p = tl.math.exp2(qk - l_i[:, None])

        # compute dv
        dv_ptrs = DV + (cols[:, None] * stride_dvn + offs_k[None, :] * stride_dvk)
        dv_vals = tl.dot(tl.trans(p.to(Q.dtype.element_ty)), do)
        tl.atomic_add(dv_ptrs, dv_vals.to(DV.dtype.element_ty), mask=n_mask)

        # compute dp = dot(v, do)
        dp = tl.zeros([BLOCK_M, BLOCK_N], dtype=tl.float32) - D_i[:, None]
        dp += tl.dot(do, tl.trans(v))

        # compute ds = p * (dp - delta[:, None])
        ds = p * dp * sm_scale

        # compute dk = dot(ds.T, q)
        dk_ptrs = DK + (cols[:, None] * stride_dkn + offs_k[None, :] * stride_dkk)
        dk_vals = tl.dot(tl.trans(ds.to(Q.dtype.element_ty)), q)
        tl.atomic_add(dk_ptrs, dk_vals.to(DK.dtype.element_ty), mask=n_mask)
        # compute dq
        dq = dq + tl.dot(ds.to(Q.dtype.element_ty), k)

    
    for start_col_idx in range(0, num_cols, BLOCK_N):
        # the key difference is that cols, as the indices, are stored in and loaded from cols_ptr
        # At each iteration, a block-sized chunk of column **indices** are loaded from cols_ptr, which can be discontinuous
        # But we just load the indices block by block, equivalent to translating the non-sparse columns together
        n_mask = (start_col_idx + offs_n < num_cols)
        cols = tl.load(cols_ptr + start_col_idx + offs_n, mask=n_mask, other=0.)

        # -- load k, v --
        k_ptrs = K + (cols[:, None] * stride_kn + offs_k[None, :] * stride_kk)
        v_ptrs = V + (cols[:, None] * stride_vn + offs_k[None, :] * stride_vk)
        k = tl.load(k_ptrs, mask=n_mask[:, None], other=0.)
        v = tl.load(v_ptrs, mask=n_mask[:, None], other=0.)

        # Computer qk
        qk = tl.where(m_mask & n_mask[None, :], float(0.), float("-inf"))
        qk = qk + tl.dot(q, tl.trans(k))
        qk = qk * qk_scale
        p = tl.math.exp2(qk - l_i[:, None])

        # compute dv
        dv_ptrs = DV + (cols[:, None] * stride_dvn + offs_k[None, :] * stride_dvk)
        dv_vals = tl.dot(tl.trans(p.to(Q.dtype.element_ty)), do)
        tl.atomic_add(dv_ptrs, dv_vals, mask=n_mask[:, None])

        # compute dp = dot(v, do)
        dp = tl.zeros([BLOCK_M, BLOCK_N], dtype=tl.float32) - D_i[:, None]
        dp = dp + tl.dot(do, tl.trans(v))
        
        # compute ds = p * (dp - delta[:, None])
        ds = p * dp * sm_scale

        # compute dk = dot(ds.T, q)
        dk_ptrs = DK + (cols[:, None] * stride_dkn + offs_k[None, :] * stride_dkk)
        dk_vals = tl.dot(tl.trans(ds.to(Q.dtype.element_ty)), q)
        tl.atomic_add(dk_ptrs, dk_vals, mask=n_mask[:, None])

        # compute dq
        dq = dq + tl.dot(ds.to(Q.dtype.element_ty), k)
    
    dq_ptrs = DQ + (offs_m[:, None] * stride_dqm + offs_k[None, :] * stride_dqk)
    tl.store(dq_ptrs, dq.to(DQ.dtype.element_ty), mask=m_mask)

def pad_tensor(x, context_size, head_dim, block_size):
    # Pad to context_length dimension (N_CTX) to be divisible by BLOCK_SIZE_M
    seq_pad = ((context_size + block_size - 1) // block_size) * block_size - context_size
    dim_pad = 2 ** math.ceil(math.log2(head_dim)) - head_dim

    if x.dim() == 4:
        x_pad = torch.nn.functional.pad(x, [0, dim_pad, 0, seq_pad, 0, 0, 0, 0])
    else:
        x_pad = torch.nn.functional.pad(x, [0, seq_pad, 0, 0, 0, 0])
    return x_pad

@triton.jit
def _triton_mixed_sparse_attn_fwd_kernel(
    Q, K, V, seqlens, sm_scale,
    block_count, # [BATCH, N_HEADS, NUM_ROWS], note that NUM_ROWS means the number of 64-sized rows
    block_offset, # [BATCH, N_HEADS, NUM_ROWS, NNZ_S], which refers to the start of the non-sparse K/V blocks to be computed with the corresponding Q block
    column_count, # [BATCH, N_HEADS, NUM_ROWS]
    column_index, # [BATCH, N_HEADS, NUM_ROWS, NNZ_V]
    Out, # [BATCH, N_HEADS, N_CTX, D_HEAD]
    softmax_lse, # [BATCH, N_HEADS, N_CTX]
    stride_qz, stride_qh, stride_qm, stride_qk,
    stride_kz, stride_kh, stride_kn, stride_kk,
    stride_vz, stride_vh, stride_vn, stride_vk,
    stride_oz, stride_oh, stride_om, stride_ok,
    stride_sz, stride_sh, stride_sm,
    Z, H, N_CTX, # (BATCH, N_HEADS, N_CTX)
    NUM_ROWS, NNZ_S, NNZ_V,
    BLOCK_M: tl.constexpr,
    BLOCK_N: tl.constexpr,
    BLOCK_DMODEL: tl.constexpr,
    dtype: tl.constexpr,
):
    start_m = tl.program_id(0)
    off_hz = tl.program_id(1)

    seqlen = tl.load(seqlens + off_hz // H)
    if start_m * BLOCK_M >= seqlen:
        return

    # initialize offsets
    offs_m = start_m * BLOCK_M + tl.arange(0, BLOCK_M)
    offs_n = tl.arange(0, BLOCK_N)
    offs_d = tl.arange(0, BLOCK_DMODEL)

    # (off_hz // H) -> batch index, (off_hz // H) * stride_qz -> batch offset in Q 
    # (off_hz % H) -> head index, (off_hz % H) * stride_qh -> head offset in Q
    qo_offset = (off_hz // H) * stride_qz + (off_hz % H) * stride_qh
    kv_offset = (off_hz // H) * stride_kz + (off_hz % H) * stride_kh

    # offs_m[:, None]: [BLOCK_M, 1], offs_m[:, None] * stride_qm: offsets for m in Q, offs_d[None, :]: offsets for d in Q
    # Note that for sequence length dimension, the slice is [:, None] while for the head dimension, the slice is [None, :]
    # the sum of these two slices is [BLOCK_M, BLOCK_DMODEL] -> representing the offsets for each index in the last two dimensions
    q_ptrs = Q + qo_offset + offs_m[:, None] * stride_qm + offs_d[None, :] * stride_qk

    # the offsets for k and v are the same as q, they do not need to be offset by the sequence length dimension (to be moved in the loop)
    k_ptrs = K + kv_offset + offs_d[:, None] * stride_kk
    v_ptrs = V + kv_offset + offs_d[None, :] * stride_vk
    o_ptrs = Out + qo_offset + offs_m[:, None] * stride_om + offs_d[None, :] * stride_ok

    num_blks = tl.load(block_count + off_hz * NUM_ROWS + start_m) # load the number of non-sparse blocks
    blks_ptr = block_offset + (off_hz * NUM_ROWS + start_m) * NNZ_S # pointer to the start of the list of non-sparse blocks
    
    num_cols = tl.load(column_count + off_hz * NUM_ROWS + start_m) # load the number of non-sparse column(block)s
    cols_ptr = column_index + (off_hz * NUM_ROWS + start_m) * NNZ_V 

    # initialize pointer to m and l
    m_i = tl.zeros([BLOCK_M], dtype=tl.float32) - float("inf")
    l_i = tl.zeros([BLOCK_M], dtype=tl.float32)
    acc = tl.zeros([BLOCK_M, BLOCK_DMODEL], dtype=tl.float32)
    
    # scale sm_scale by log_2(e) and use
    # 2^x instead of exp in the loop because CSE and LICM
    # don't work as expected with `exp` in the loop
    # 1/ln2 = lne/ln2 = log2(e) => 2^(x / ln2) = 2^(x * log2(e)) = (2^(log2(e)))^x = e^x
    qk_scale = sm_scale * LN2_REC

    # load q: it will stay in SRAM throughout
    q = tl.load(q_ptrs)
    q = (q * qk_scale).to(dtype)

    # loop over k, v and update accumulator
    m_mask = offs_m[:, None] < seqlen

    for block_index in range(num_blks):
        start_n = tl.load(blks_ptr + block_index) # load the start (block-level) index of the non-sparse block
        cols = start_n + offs_n # the indices of elements in the non-sparse block of K, V 
        n_mask = cols < seqlen

        # -- load k, v --
        k = tl.load(k_ptrs + cols[None, :] * stride_kn, mask=n_mask[None, :], other=0.0).to(dtype)
        v = tl.load(v_ptrs + cols[:, None] * stride_vn, mask=n_mask[:, None], other=0.0).to(dtype)

        # -- compute qk --
        qk = tl.zeros([BLOCK_M, BLOCK_N], dtype=tl.float32)
        causal_mask = cols[None, :] <= offs_m[:, None]
        qk = tl.where(m_mask & causal_mask, qk, float("-inf"))
        qk = qk + tl.dot(q, k)

        # -- compute scaling constant --
        m_i_new = tl.maximum(m_i, tl.max(qk, 1))
        alpha = tl.math.exp2(m_i - m_i_new)
        p = tl.math.exp2(qk - m_i_new[:, None])

        # -- scale and update acc --
        acc_scale = l_i * 0 + alpha  # workaround some compiler bug

        # acc_scale is the fix factor (exp(m_old - m_new))
        # multiply the previous accumulator by the fix factor and add the new value 
        acc = acc * acc_scale[:, None] + tl.dot(p.to(dtype), v)

        # -- update m_i and l_i --
        # l_i is the a BLOCK_M vector with each element being the sum of the corresponding row (exponential of qk)
        l_i = l_i * alpha + tl.sum(p, 1)
        m_i = m_i_new

    for start_n in range(0, num_cols, BLOCK_N):
        # the key difference is that cols, as the indices, are stored in and loaded from cols_ptr
        # At each iteration, a block-sized chunk of column **indices** are loaded from cols_ptr, which can be discontinuous
        # But we just load the indices block by block, equivalent to translating the non-sparse columns together
        n_mask = start_n + offs_n < num_cols
        cols = tl.load(cols_ptr + start_n + offs_n, mask=n_mask, other=0)

        # -- load k, v --
        k = tl.load(k_ptrs + cols[None, :] * stride_kn, mask=n_mask[None, :], other=0.0).to(dtype)
        v = tl.load(v_ptrs + cols[:, None] * stride_vn, mask=n_mask[:, None], other=0.0).to(dtype)

        # -- compute qk --
        qk = tl.zeros([BLOCK_M, BLOCK_N], dtype=tl.float32)
        qk = tl.where(m_mask & n_mask, qk, float("-inf"))
        qk = qk + tl.dot(q, k)

        # -- compute scaling constant --
        m_i_new = tl.maximum(m_i, tl.max(qk, 1))
        alpha = tl.math.exp2(m_i - m_i_new)
        p = tl.math.exp2(qk - m_i_new[:, None])

        # -- scale and update acc --
        acc_scale = l_i * 0 + alpha  # workaround some compiler bug
        acc = acc * acc_scale[:, None]
        acc = acc + tl.dot(p.to(dtype), v)

        # -- update m_i and l_i --
        l_i = l_i * alpha + tl.sum(p, 1)
        m_i = m_i_new

    # write back O
    acc = acc / l_i[:, None]
    # acc = tl.where(m_mask, acc / l_i[:, None], 0.0)
    tl.store(o_ptrs, acc.to(dtype), mask=m_mask)

    # softmax_lse is the log sum of the exponential of the qk values (log(sum(exp(qk))))
    # li is the sum of the exponential of the qk values (sum(exp(qk - m_i)))
    offs_lse = stride_sz * (off_hz // H) + stride_sh * (off_hz % H) + (start_m * BLOCK_M + tl.arange(0, BLOCK_M)) * stride_sm
    softmax_lse_ptr = softmax_lse + offs_lse[:, None]

    # log(sum(exp(qk - m_i))) = log(sum(exp(qk)) * exp(-m_i)) = log(sum(exp(qk))) - m_i
    # softmax_lse_vals = tl.math.log(l_i) + m_i * LN2
    softmax_lse_vals = tl.math.log2(l_i) + m_i # The core difference is that softmax_lse is still logged with base two

    # directly use log because the scale has been applied to q, which makes values in softmax equivalent to exp(x/sqrt(d_model))
    tl.store(softmax_lse_ptr, softmax_lse_vals.to(dtype)[:, None], mask=m_mask) 

def _triton_mixed_sparse_attention(
    q: torch.Tensor,          # [BATCH, N_HEADS, N_CTX, D_HEAD]
    k: torch.Tensor,          # [BATCH, N_HEADS, N_CTX, D_HEAD]
    v: torch.Tensor,          # [BATCH, N_HEADS, N_CTX, D_HEAD]
    seqlens: torch.Tensor,    # [BATCH, ]
    block_count: torch.Tensor,  # [BATCH, N_HEADS, cdiv(N_CTX, BLOCK_SIZE_M)]
    block_offset: torch.Tensor,  # [BATCH, N_HEADS, cdiv(N_CTX, BLOCK_SIZE_M), NNZ_S]
    column_count: torch.Tensor,  # [BATCH, N_HEADS, cdiv(N_CTX, BLOCK_SIZE_M)]
    column_index: torch.Tensor,  # [BATCH, N_HEADS, cdiv(N_CTX, BLOCK_SIZE_M), NNZ_V]
    sm_scale: float,
    context_size: int,
    head_dim: int,
    block_size_M: int = 64,
    block_size_N: int = 64,
) -> torch.Tensor:
    # shape constraints
    Lq, Lk, Lv = q.shape[-1], k.shape[-1], v.shape[-1]
    assert Lq == Lk and Lk == Lv
    assert Lk in {16, 32, 64, 128}
    o = torch.zeros_like(q)
    
    grid = (triton.cdiv(q.shape[2], block_size_M), q.shape[0] * q.shape[1], 1)
    dtype = tl.bfloat16 if q.dtype == torch.bfloat16 else tl.float16

    # auto softmax_lse = torch::empty({batch_size, num_heads, seqlen_q}, opts.dtype(at::kFloat));
    softmax_lse = torch.zeros(
        (q.shape[0], q.shape[1], q.shape[2]), 
        dtype=torch.float32, # Note that the dtype must be float32 instead of float16
        device=q.device
    )

    # torch.cuda.synchronize()
    # print(f'Sign before sparse kernel..', end=' ')
    _triton_mixed_sparse_attn_fwd_kernel[grid](
        q, k, v, seqlens, sm_scale,
        block_count, block_offset, column_count, column_index,
        o,
        softmax_lse,
        q.stride(0), q.stride(1), q.stride(2), q.stride(3),
        k.stride(0), k.stride(1), k.stride(2), k.stride(3),
        v.stride(0), v.stride(1), v.stride(2), v.stride(3),
        o.stride(0), o.stride(1), o.stride(2), o.stride(3),
        softmax_lse.stride(0), softmax_lse.stride(1), softmax_lse.stride(2),
        q.shape[0], q.shape[1], q.shape[2],
        block_count.shape[-1], block_offset.shape[-1], column_index.shape[-1],
        BLOCK_M=block_size_M, BLOCK_N=block_size_N,
        BLOCK_DMODEL=Lk,
        dtype=dtype,
        num_warps=4, num_stages=2,
    )

    return o, softmax_lse

class VSSAttention(torch.autograd.Function):
    @staticmethod
    def forward(
        ctx, 
        query, key, value, 
        block_count, block_offset, column_count, column_index,
        seqlens: torch.Tensor,
        layer_idx: int, head_idx: int,
        block_size_M: int = 64,
        block_size_N: int = 64,
    ):
        _,  _, context_size, head_dim = query.shape
        ctx.context_size = context_size
        ctx.head_dim = head_dim
        ctx.layer_idx = layer_idx
        ctx.head_idx = head_idx

        # the input version of Q, K and V are padded to be divisible by BLOCK_SIZE_M
        # the output and softmax_lse are also padded
        sm_scale = head_dim ** -0.5

        query, key, value = (
            pad_tensor(query, context_size, head_dim, block_size_M), 
            pad_tensor(key, context_size, head_dim, block_size_M), 
            pad_tensor(value, context_size, head_dim, block_size_M)
        )

        o_pad, softmax_lse = _triton_mixed_sparse_attention(
            query, key, value, seqlens,
            block_count, block_offset, column_count, column_index,
            sm_scale, context_size, head_dim,
            block_size_M, block_size_N,
        )
        o = o_pad[..., :, :context_size, :head_dim]

        ctx.save_for_backward(
            query, key, value, o_pad, softmax_lse,
            block_count, block_offset, column_count, column_index,
        )
        ctx.block_size_M = block_size_M
        ctx.block_size_N = block_size_N
        return o

    @staticmethod
    def backward(ctx, do: torch.Tensor):
        # Backward pass of standard flash attention (i.e. `NNScalerPhiFlashAttention2` in `modeling_modifier.py`)
        # which calls the standard `flash_attn_func` from `flash_attn` library

        # the original context_size and head_dim
        context_size, head_dim = ctx.context_size, ctx.head_dim
        layer_idx, head_idx = ctx.layer_idx, ctx.head_idx
        block_size_M, block_size_N = ctx.block_size_M, ctx.block_size_N
        sm_scale = head_dim ** (-0.5)

        # the saved tensors are all padded version
        (
            q, k, v, o, softmax_lse,
            block_count, block_offset, column_count, column_index
        ) = ctx.saved_tensors
        do = pad_tensor(do, context_size, head_dim, block_size_M).contiguous()
        dq, dk, dv = (
            torch.zeros_like(q).to(torch.float32), 
            torch.zeros_like(k).to(torch.float32), 
            torch.zeros_like(v).to(torch.float32)
        )
        delta = torch.zeros_like(softmax_lse)

        grid = (triton.cdiv(q.shape[2], block_size_M), q.shape[0] * q.shape[1], 1)

        _bwd_preprocess[(grid[0] * grid[1], )](
            o, do,
            delta,
            BLOCK_M=block_size_M, 
            D_HEAD=q.shape[-1],
        )

<<<<<<< HEAD
        _mbwd_kernel[(grid[0], grid[1],)](
            q, k, v,
            sm_scale,
            context_size,
            block_count, block_offset, column_count, column_index,
            o, do,
            dq, dk, dv,
            softmax_lse, delta,
            q.stride(0), q.stride(1), q.stride(2), q.stride(3),
            k.stride(0), k.stride(1), k.stride(2), k.stride(3),
            v.stride(0), v.stride(1), v.stride(2), v.stride(3),

            dq.stride(0), dq.stride(1), dq.stride(2), dq.stride(3),
            dk.stride(0), dk.stride(1), dk.stride(2), dk.stride(3),
            dv.stride(0), dv.stride(1), dv.stride(2), dv.stride(3),

            q.shape[0], q.shape[1], q.shape[2], 0,
            grid[0], triton.cdiv(k.shape[2], block_size_N), 
            block_offset.shape[-1], column_index.shape[-1],
            BLOCK_M=block_size_M, 
            BLOCK_N=block_size_N,
            BLOCK_DMODEL=q.shape[-1], 
            CAUSAL=True,
            num_warps=8,
            num_stages=2,
        )
=======
        try:
            _mbwd_kernel[(grid[0], grid[1],)](
                q, k, v,
                sm_scale,
                context_size,
                block_count, block_offset, column_count, column_index,
                o, do,
                dq, dk, dv,
                softmax_lse, delta,
                q.stride(0), q.stride(1), q.stride(2), q.stride(3),
                k.stride(0), k.stride(1), k.stride(2), k.stride(3),
                v.stride(0), v.stride(1), v.stride(2), v.stride(3),

                dq.stride(0), dq.stride(1), dq.stride(2), dq.stride(3),
                dk.stride(0), dk.stride(1), dk.stride(2), dk.stride(3),
                dv.stride(0), dv.stride(1), dv.stride(2), dv.stride(3),

                q.shape[0], q.shape[1], q.shape[2], 0,
                grid[0], triton.cdiv(k.shape[2], block_size_N), 
                block_offset.shape[-1], column_index.shape[-1],
                BLOCK_M=block_size_M, 
                BLOCK_N=block_size_N,
                BLOCK_DMODEL=q.shape[-1], 
                CAUSAL=True,
                num_warps=8,
                num_stages=2,
            )
        except Exception as e:
            print(f"Error in (Layer {layer_idx}, Head {head_idx})")

            import traceback
            traceback.print_exc()
>>>>>>> ce7bed25

        return (
            dq[:, :, :context_size, :head_dim].to(q.dtype), 
            dk[:, :, :context_size, :head_dim].to(k.dtype), 
            dv[:, :, :context_size, :head_dim].to(v.dtype), 
            None, None, None, None, None, None, None
        )


def vs_attn_forward(
    q: torch.Tensor, # [BATCH, N_HEADS, N_CTX, D_HEAD]
    k: torch.Tensor, # [BATCH, N_HEADS, N_CTX, D_HEAD]
    v: torch.Tensor, # [BATCH, N_HEADS, N_CTX, D_HEAD]
    q_len: int, vertical_size: int, slash_size: int, head_dim: int,
    layer_idx: int, head_idx: int,
    block_size_M: int = 64,
    block_size_N: int = 64,
):
    block_count, block_offset, column_count, column_index, seqlens = gen_block_indices(
        q, k, v, q_len, vertical_size, slash_size, head_dim,
        block_size_M, block_size_N,
    )

    return VSSAttention.apply(
        q, k, v, 
        block_count, block_offset, column_count, column_index, seqlens,
        layer_idx, head_idx,
    )

def test_dense_pattern():
    ATOL, RTOL = 5e-2, 5e-2

    context_size = 131072
    num_heads = 1 # 32
    head_dim = 96

    vertical_size = 100
    slash_size = context_size
    # slash_size = 256

    q = torch.randn((1, num_heads, context_size, head_dim), dtype=torch.float16, device='cuda', requires_grad=True)
    k = torch.randn((1, num_heads, context_size, head_dim), dtype=torch.float16, device='cuda', requires_grad=True)
    v = torch.randn((1, num_heads, context_size, head_dim), dtype=torch.float16, device='cuda', requires_grad=True)

    # q = torch.ones((1, num_heads, context_size, head_dim), dtype=torch.float16, device='cuda', requires_grad=True)
    # k = torch.ones((1, num_heads, context_size, head_dim), dtype=torch.float16, device='cuda', requires_grad=True)
    # v = torch.ones((1, num_heads, context_size, head_dim), dtype=torch.float16, device='cuda', requires_grad=True)

    o: torch.Tensor = vs_attn_forward(
        q, k, v, context_size, 
        vertical_size=vertical_size, 
        slash_size=slash_size, 
        head_dim=head_dim
    )
    print(f"o shape: {o.shape}")

    q.retain_grad()
    k.retain_grad()
    v.retain_grad()
    o.retain_grad()

    torch.cuda.synchronize()
    loss = torch.square(o).sum(dtype=torch.float64)
    torch.cuda.synchronize()
    loss.backward()
    
    
    o_grad = o.grad.clone()
    q_grad = q.grad.clone()
    k_grad = k.grad.clone()
    v_grad = v.grad.clone()
    q.grad.zero_()
    k.grad.zero_()
    v.grad.zero_()

    from flash_attn import flash_attn_func
    q.retain_grad()
    k.retain_grad()
    v.retain_grad()

    o_ref: torch.Tensor = flash_attn_func(
        q.transpose(1, 2),
        k.transpose(1, 2),
        v.transpose(1, 2),
        dropout_p=0.0,
        softmax_scale=None,
        causal=True,
    )
    o_ref = o_ref.transpose(1, 2)
    o_ref.retain_grad()

    print(f"o_ref shape: {o_ref.shape}")
    torch.cuda.synchronize()
    loss = torch.square(o_ref).sum(dtype=torch.float64)
    torch.cuda.synchronize()
    loss.backward()
    
    o_ref_grad = o_ref.grad.clone()
    q_ref_grad = q.grad.clone()
    k_ref_grad = k.grad.clone()
    v_ref_grad = v.grad.clone()

    # --------------------------------------------------------------------------------
    print('-' * 80)
    for head_idx in range(num_heads):
        print('-' * 40)
        output_close = torch.allclose(o[0, head_idx, :, :], o_ref[0, head_idx, :, :], atol=ATOL, rtol=RTOL)
        output_grad_close = torch.allclose(o_grad[0, head_idx, :, :], o_ref_grad[0, head_idx, :, :], atol=ATOL, rtol=RTOL)
        q_grad_close = torch.allclose(q_grad[0, head_idx, :, :], q_ref_grad[0, head_idx, :, :], atol=ATOL, rtol=RTOL)
        k_grad_close = torch.allclose(k_grad[0, head_idx, :, :], k_ref_grad[0, head_idx, :, :], atol=ATOL, rtol=RTOL)
        v_grad_close = torch.allclose(v_grad[0, head_idx, :, :], v_ref_grad[0, head_idx, :, :], atol=ATOL, rtol=RTOL)

        if not output_close: 
            print('-' * 20)
            if not output_close: print(f"Head {head_idx} output is not close")
            print(f"Output:\n{o[0, head_idx, :, :]}")
            print(f"Output Ref:\n{o_ref[0, head_idx, :, :]}")

        if not output_grad_close: 
            print('-' * 20)
            if not output_grad_close: print(f"Head {head_idx} output grad is not close")
            print(f"Output:\n{o_grad[0, head_idx, :, :]}")
            print(f"Output Ref:\n{o_ref_grad[0, head_idx, :, :]}")

        if not q_grad_close: 
            print('-' * 20)
            if not q_grad_close: print(f"Head {head_idx} q grad is not close")
            print(f"Q Grad:\n{q_grad[0, head_idx, :, :]}")
            print(f"Q Grad Ref:\n{q_ref_grad[0, head_idx, :, :]}")
        
        if not k_grad_close: 
            print('-' * 20)
            if not k_grad_close: print(f"Head {head_idx} k grad is not close")
            print(f"K Grad:\n{k_grad[0, head_idx, :, :]}")
            print(f"K Grad Ref:\n{k_ref_grad[0, head_idx, :, :]}")

        if not v_grad_close: 
            print('-' * 20)
            if not v_grad_close: print(f"Head {head_idx} v grad is not close")
            print(f"V Grad:\n{v_grad[0, head_idx, :, :]}")
            print(f"V Grad Ref:\n{v_ref_grad[0, head_idx, :, :]}")

if __name__ == '__main__':
    test_dense_pattern()<|MERGE_RESOLUTION|>--- conflicted
+++ resolved
@@ -537,7 +537,6 @@
             D_HEAD=q.shape[-1],
         )
 
-<<<<<<< HEAD
         _mbwd_kernel[(grid[0], grid[1],)](
             q, k, v,
             sm_scale,
@@ -564,40 +563,6 @@
             num_warps=8,
             num_stages=2,
         )
-=======
-        try:
-            _mbwd_kernel[(grid[0], grid[1],)](
-                q, k, v,
-                sm_scale,
-                context_size,
-                block_count, block_offset, column_count, column_index,
-                o, do,
-                dq, dk, dv,
-                softmax_lse, delta,
-                q.stride(0), q.stride(1), q.stride(2), q.stride(3),
-                k.stride(0), k.stride(1), k.stride(2), k.stride(3),
-                v.stride(0), v.stride(1), v.stride(2), v.stride(3),
-
-                dq.stride(0), dq.stride(1), dq.stride(2), dq.stride(3),
-                dk.stride(0), dk.stride(1), dk.stride(2), dk.stride(3),
-                dv.stride(0), dv.stride(1), dv.stride(2), dv.stride(3),
-
-                q.shape[0], q.shape[1], q.shape[2], 0,
-                grid[0], triton.cdiv(k.shape[2], block_size_N), 
-                block_offset.shape[-1], column_index.shape[-1],
-                BLOCK_M=block_size_M, 
-                BLOCK_N=block_size_N,
-                BLOCK_DMODEL=q.shape[-1], 
-                CAUSAL=True,
-                num_warps=8,
-                num_stages=2,
-            )
-        except Exception as e:
-            print(f"Error in (Layer {layer_idx}, Head {head_idx})")
-
-            import traceback
-            traceback.print_exc()
->>>>>>> ce7bed25
 
         return (
             dq[:, :, :context_size, :head_dim].to(q.dtype), 
